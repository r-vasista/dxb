from django.contrib import admin
    
from group.models import (
    Group, GroupMember, GroupPost, GroupPostComment, GroupPostCommentLike, GroupPostLike, GroupJoinRequest
)

@admin.register(Group)
class GroupAdmin(admin.ModelAdmin):
    list_display = ['id', 'name', 'creator']
    search_fields =  ['id', 'name', 'creator']
    list_filter = ['id', 'name', 'creator']
    
@admin.register(GroupMember)
class GroupMemberAdmin(admin.ModelAdmin):
    list_display = ['id', 'group', 'profile', 'role']
    search_fields =  ['id', 'group', 'profile', 'role']
    list_filter = ['id', 'group', 'profile', 'role']

@admin.register(GroupPost)
class GroupPostAdmin(admin.ModelAdmin):
    list_display = ['id', 'group', 'profile', 'content']
    search_fields =  ['id', 'group', 'profile', 'content']
    list_filter = ['id', 'group', 'profile', 'content']
<<<<<<< HEAD


@admin.register(GroupJoinRequest)
class GroupJoinRequestAdmin(admin.ModelAdmin):
    list_display = ['id', 'group', 'profile', 'status']
    search_fields =  ['id', 'group', 'profile', 'status']
    list_filter = ['id', 'group', 'profile', 'status']

    
=======
    
@admin.register(GroupPostComment)
class GroupPostCommentAdmin(admin.ModelAdmin):
    list_display = ['id', 'group_post', 'profile', 'content']
    search_fields =  ['id', 'group_post', 'profile', 'content']
    list_filter = ['id', 'group_post', 'profile', 'content']

@admin.register(GroupPostLike)
class GroupPostLikeAdmin(admin.ModelAdmin):
    list_display = ['id', 'group_post', 'profile']
    search_fields =  ['id', 'group_post', 'profile']
    list_filter = ['id', 'group_post', 'profile', ]
>>>>>>> 7b7c4b4d
<|MERGE_RESOLUTION|>--- conflicted
+++ resolved
@@ -21,7 +21,6 @@
     list_display = ['id', 'group', 'profile', 'content']
     search_fields =  ['id', 'group', 'profile', 'content']
     list_filter = ['id', 'group', 'profile', 'content']
-<<<<<<< HEAD
 
 
 @admin.register(GroupJoinRequest)
@@ -31,7 +30,6 @@
     list_filter = ['id', 'group', 'profile', 'status']
 
     
-=======
     
 @admin.register(GroupPostComment)
 class GroupPostCommentAdmin(admin.ModelAdmin):
@@ -44,4 +42,3 @@
     list_display = ['id', 'group_post', 'profile']
     search_fields =  ['id', 'group_post', 'profile']
     list_filter = ['id', 'group_post', 'profile', ]
->>>>>>> 7b7c4b4d
