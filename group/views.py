--- conflicted
+++ resolved
@@ -1,10 +1,10 @@
-<<<<<<< HEAD
 # Rest Framework imports
 from rest_framework.views import APIView
 from rest_framework.response import Response
 from rest_framework import status
 from rest_framework.permissions import IsAuthenticated, AllowAny, IsAuthenticatedOrReadOnly
 from rest_framework.serializers import ValidationError
+from rest_framework.parsers import MultiPartParser, FormParser
 
 # Djnago imports
 from django.db import transaction
@@ -17,10 +17,13 @@
     RoleChoices
 )
 from group.serializers import (
-    GroupCreateSerializer
+    GroupCreateSerializer, GroupPostSerializer
 )
 from core.services import (
-    success_response, error_response, get_user_profile
+    success_response, error_response, get_user_profile, get_actual_user
+)
+from group.utils import (
+    can_post_to_group
 )
 
 class GroupCreateAPIView(APIView):
@@ -51,22 +54,7 @@
             return Response(error_response(e.detail), status=status.HTTP_400_BAD_REQUEST)
         except Exception as e:
             return Response(error_response(str(e)), status=status.HTTP_500_INTERNAL_SERVER_ERROR)
-=======
-from django.shortcuts import render
-from rest_framework.views import APIView
-from rest_framework.parsers import MultiPartParser, FormParser
-from rest_framework.permissions import IsAuthenticated
-from rest_framework.response import Response
-from rest_framework import status
-from rest_framework.exceptions import ValidationError
-# Create your views here.
 
-from group. models import Group,GroupMember,GroupPost
-from group.serializers import GroupPostSerializer
-
-from group.utils import can_post_to_group
-
-from core.services import error_response, get_actual_user,success_response
 
 class GroupPostCreateAPIView(APIView):
     parser_classes = [MultiPartParser, FormParser]
@@ -93,6 +81,7 @@
             return Response(error_response(e.detail))
         except Exception as e :
             return Response(error_response(str(e)),status=status.HTTP_500_INTERNAL_SERVER_ERROR)
+       
         
 class GroupListAPIView(APIView):
 
@@ -127,5 +116,4 @@
         except GroupPost.DoesNotExist:
             return Response(error_response("Group post not found."), status=status.HTTP_404_NOT_FOUND)
         except Exception as e:
-            return Response(error_response(str(e)), status=status.HTTP_500_INTERNAL_SERVER_ERROR)
->>>>>>> 967f78b5
+            return Response(error_response(str(e)), status=status.HTTP_500_INTERNAL_SERVER_ERROR)