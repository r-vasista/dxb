# Django imports
from django.utils.text import slugify

# Rest Framework imports
from rest_framework import serializers

# Local imports
from event.models import (
    Event, EventAttendance, EventMedia, EventComment, EventMediaComment, EventMediaLike, EventMediaCommentLike, EventActivityLog
)
from event.utils import generate_google_calendar_link
from event.choices import (
    AttendanceStatus
)
from profiles.models import Profile
from core.serializers import TimezoneAwareSerializerMixin
from core.services import (
    get_user_profile
)
# Pyhton imports
import pytz
from pytz import timezone as pytz_timezone


class EventSerializer(serializers.ModelSerializer):
    class Meta:
        model = Event
        fields = "__all__"
        

class EventDetailSerializer(TimezoneAwareSerializerMixin):
    host = serializers.SerializerMethodField()
    city = serializers.CharField(source='city.name', read_only=True)
    state = serializers.CharField(source='state.name', read_only=True)
    country = serializers.CharField(source='country.name', read_only=True)
    total_attendee_count = serializers.SerializerMethodField()
    interested_count = serializers.SerializerMethodField()
    not_interested_count = serializers.SerializerMethodField()
    pending_count = serializers.SerializerMethodField()
    user_rsvp_status = serializers.SerializerMethodField()
    
    class Meta:
        model = Event
        fields = [
            'id', 'title', 'description', 'event_type', 'status',
            'start_datetime', 'end_datetime', 'timezone',
            'is_online', 'address', 'city', 'state', 'country', 'online_link',
            'is_free', 'price', 'currency', 'event_image', 'host', 'slug', 
            'event_logo', 'total_attendee_count', 'interested_count', 'not_interested_count',
<<<<<<< HEAD
            'pending_count', 'allow_public_media', 'created_at', 'updated_at', 'user_rsvp_status'
=======
            'pending_count', 'allow_public_media', 'created_at', 'updated_at','view_count'
>>>>>>> 05516622
        ]

    def get_host(self, obj):
        return {
            "id": obj.host.id,
            "username": obj.host.username,
            "profile_picture": obj.host.profile_picture.url if obj.host.profile_picture else None
        }
        
    def get_total_attendee_count(slef, obj):
        return int(obj.attendee_count)
    
    def get_interested_count(self, obj):
        return obj.eventattendance_set.filter(status=AttendanceStatus.INTERESTED).count()

    def get_not_interested_count(self, obj):
        return obj.eventattendance_set.filter(status=AttendanceStatus.NOT_INTERESTED).count()
    
    def get_pending_count(self, obj):
        return obj.eventattendance_set.filter(status=AttendanceStatus.PENDING).count()
    
    def get_user_rsvp_status(self, obj):
        try:
            user = self.context.get('request').user
            profile = get_user_profile(user)
            event_attendance = profile.eventattendance_set.first()
            if event_attendance:
                return event_attendance.status
            return None
        except Exception as e:
            return None
        
        
        
class EventCreateSerializer(TimezoneAwareSerializerMixin):
    class Meta:
        model = Event
        fields = "__all__"
        
    def validate(self, attrs):
        if attrs['end_datetime'] <= attrs['start_datetime']:
            raise serializers.ValidationError("End time must be after start time.")
        
        if attrs.get('is_online') and not attrs.get('online_link'):
            raise serializers.ValidationError("Online events must have an online link.")
        
        if not attrs.get('is_online') and not attrs.get('address'):
            raise serializers.ValidationError("Offline events must have an address.")
        
        return attrs
    

class EventListSerializer(TimezoneAwareSerializerMixin):
    host_username = serializers.CharField(source='host.username', read_only=True)
    host_profile_picture = serializers.CharField(source='host.profile_picture', read_only=True)
    
    class Meta:
        model = Event
        fields = "__all__"
        

class EventAttendanceSerializer(TimezoneAwareSerializerMixin):
    profile_deails = serializers.SerializerMethodField()
    calendar_link = serializers.SerializerMethodField()

    class Meta:
        model = EventAttendance
        fields = '__all__'

    def get_profile_deails(self, obj):
        return {
            "id": obj.profile.id,
            "username": obj.profile.username,
            "profile_picture": obj.profile.profile_picture.url if obj.profile.profile_picture else None,
            "status": obj.status,
        }

    def get_calendar_link(self, obj):
        try:
            return generate_google_calendar_link(obj.event, self.context.get('request'))
        except Exception:
            return None
        

class EventSummarySerializer(TimezoneAwareSerializerMixin):
    calendar_link = serializers.SerializerMethodField()

    class Meta:
        model = Event
        fields = [
            'id', 'title', 'start_datetime', 'end_datetime',
            'city', 'state', 'country', 'is_online', 'online_link', 
            'calendar_link'
        ]

    def get_calendar_link(self, obj):
        return generate_google_calendar_link(obj, self.context.get('request'))


class EventMediaSerializer(serializers.ModelSerializer):
    
    uploaded_by_details = serializers.SerializerMethodField()
    class Meta:
        model = EventMedia
        fields = [
                    'id', 'event', 'file', 'media_type', 'title', 'description', 'is_pinned', 'uploaded_at',
                    'uploaded_by','like_count', 'uploaded_by_host', 'uploaded_by_details'
                ]
        read_only_fields = ['media_type', 'uploaded_at', 'uploaded_by_host']
    
    def get_uploaded_by_details(self, obj):
        return {
            "id": obj.uploaded_by.id,
            "username": obj.uploaded_by.username,
            "profile_picture": obj.uploaded_by.profile_picture.url if obj.uploaded_by.profile_picture else None,
        }


class EventCommentSerializer(serializers.ModelSerializer):
    profile = serializers.SerializerMethodField()
    reply_count = serializers.SerializerMethodField()
    is_reply = serializers.SerializerMethodField()

    class Meta:
        model = EventComment
        fields = [
            'id', 'event', 'profile', 'content', 'parent', 
            'created_at', 'reply_count', 'is_reply'
        ]
        read_only_fields = ['id', 'event', 'profile', 'created_at', 'reply_count', 'is_reply']

    def get_profile(self, obj):
        return {
            "id": obj.profile.id,
            "username": obj.profile.username,
            "profile_picture": obj.profile.profile_picture.url if obj.profile.profile_picture else None,
        }

    def get_reply_count(self, obj):
        return obj.reply_count

    def get_is_reply(self, obj):
        return obj.is_reply
    

class EventCommentListSerializer(serializers.ModelSerializer):
    profile = serializers.SerializerMethodField()
    has_replies = serializers.SerializerMethodField()

    class Meta:
        model = EventComment
        fields = [
            'id', 'event', 'profile', 'content', 'parent', 
            'created_at', 'has_replies'
        ]
        read_only_fields = fields

    def get_profile(self, obj):
        return {
            "id": obj.profile.id,
            "username": obj.profile.username,
            "profile_picture": obj.profile.profile_picture.url if obj.profile.profile_picture else None,
        }

    def get_has_replies(self, obj):
        return obj.replies.exists()


class EventMediaCommentSerializer(serializers.ModelSerializer):
    profile = serializers.SerializerMethodField()
    reply_count = serializers.SerializerMethodField()
    is_reply = serializers.SerializerMethodField()

    class Meta:
        model = EventMediaComment
        fields = [
            'id', 'event_media', 'profile', 'content', 'parent', 
            'created_at', 'reply_count', 'is_reply','like_count'
        ]
        read_only_fields = ['id', 'event_media', 'profile', 'created_at', 'reply_count', 'is_reply']

    def get_profile(self, obj):
        return {
            "id": obj.profile.id,
            "username": obj.profile.username,
            "profile_picture": obj.profile.profile_picture.url if obj.profile.profile_picture else None,
        }

    def get_reply_count(self, obj):
        return obj.reply_count

    def get_is_reply(self, obj):
        return obj.is_reply

class EventSerializer(serializers.ModelSerializer):
    attendee_count = serializers.IntegerField(read_only=True)

    class Meta:
        model = Event
        fields = [
            'id', 'title', 'start_datetime', 'end_datetime',
            'event_image', 'attendee_count', 'tags',
            'is_online', 'city', 'country',
        ]


class EventUpdateSerializer(serializers.ModelSerializer):
    """
    Serializer for updating events.
    Allows partial updates and regenerates slug if title changes.
    """
    class Meta:
        model = Event
        # Include only fields that should be editable
        fields = [
            "title", "description", "event_type", "status",
            "start_datetime", "end_datetime", "timezone",
            "is_online", "address", "city", "state", "country", "online_link",
            "max_attendees", "is_free", "price", "currency",
            "event_image", "event_logo", "tags","slug", "aprove_attendees", "allow_public_media",
        ]
        read_only_fields = ["slug"]

    def update(self, instance, validated_data):
        # Auto-regenerate slug if title is updated
        title_changed = False
        if "title" in validated_data and validated_data["title"] != instance.title:
            title_changed = True

        instance = super().update(instance, validated_data)

        # Handle slug update if title changed
        if title_changed:
            base_slug = slugify(instance.title)
            slug = base_slug
            counter = 1
            while Event.objects.filter(slug=slug).exclude(pk=instance.pk).exists():
                slug = f"{base_slug}-{counter}"
                counter += 1
            instance.slug = slug
            instance.save()

        return instance


class EventMediaLikeSerializer(serializers.ModelSerializer):
    class Meta:
        model = EventMediaLike
        fields = '__all__'


class EventMediaCommentLikeSerializer(serializers.ModelSerializer):
    profile_username = serializers.CharField(source='profile.username', read_only=True)
    profile_picture = serializers.CharField(source='profile.profile_picture',read_only=True) 

    class Meta:
        model = EventMediaCommentLike
        fields = ['id', 'profile', 'profile_username','profile_picture', 'event_media_comment', 'created_at']


class EventActivityLogSerializer(serializers.ModelSerializer):
    class Meta:
        model = EventActivityLog
        fields = ['id', 'event', 'activity_type', 'timestamp']
        read_only_fields = ['id', 'timestamp']<|MERGE_RESOLUTION|>--- conflicted
+++ resolved
@@ -47,11 +47,7 @@
             'is_online', 'address', 'city', 'state', 'country', 'online_link',
             'is_free', 'price', 'currency', 'event_image', 'host', 'slug', 
             'event_logo', 'total_attendee_count', 'interested_count', 'not_interested_count',
-<<<<<<< HEAD
-            'pending_count', 'allow_public_media', 'created_at', 'updated_at', 'user_rsvp_status'
-=======
-            'pending_count', 'allow_public_media', 'created_at', 'updated_at','view_count'
->>>>>>> 05516622
+            'pending_count', 'allow_public_media', 'created_at', 'updated_at','view_count', 'user_rsvp_status'
         ]
 
     def get_host(self, obj):
