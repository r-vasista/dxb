--- conflicted
+++ resolved
@@ -25,14 +25,11 @@
     reaction_id=serializers.SerializerMethodField()
     allow_comments = serializers.BooleanField(default=True)
     allow_reactions = serializers.BooleanField(default=True)
-<<<<<<< HEAD
-=======
 
     city_name = serializers.CharField(source='city.name', read_only=True)
     state_name = serializers.CharField(source='state.name', read_only=True)
     country_name = serializers.CharField(source='country.name', read_only=True)
 
->>>>>>> b18a600d
 
     class Meta:
         model = Post
