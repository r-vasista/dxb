# Django imports
from django.contrib.auth import get_user_model
from django.db import transaction
from django.core.exceptions import ObjectDoesNotExist
from django.shortcuts import get_object_or_404
from django.http import Http404
from django.conf import settings
from django.utils.dateparse import parse_datetime


# Rest Framework imports
from rest_framework.views import APIView
from rest_framework.response import Response
from rest_framework import status
from rest_framework.serializers import ValidationError
from rest_framework.parsers import MultiPartParser, FormParser, JSONParser
from rest_framework.permissions import IsAuthenticated, AllowAny

# Local imports
from core.services import success_response, error_response, get_user_profile, handle_hashtags
from core.pagination import PaginationMixin
from post.models import ReactionType
from profiles.models import (
    Profile
)
from profiles.serializers import ProfileSerializer
from post.models import (
    Post, PostMedia,PostReaction,CommentLike, Comment, PostStatus, Hashtag,SharePost
)
from post.choices import (
    PostStatus
)
from post.serializers import (
<<<<<<< HEAD
    PostSerializer, ImageMediaSerializer,PostReactionSerializer,CommentSerializer, CommentLikeSerializer,SharePostSerailizer
=======
    PostSerializer, ImageMediaSerializer,PostReactionSerializer,CommentSerializer, CommentLikeSerializer, HashtagSerializer
>>>>>>> e1c2c6e7
)
from user.permissions import (
    HasPermission, ReadOnly, IsOrgAdminOrMember
)
from organization.models import (
    OrganizationMember
)
from notification.utils import (
    create_post_reaction_notification
)

User = get_user_model()

class PostView(APIView):
    """
    POST /api/posts/
    POST /api/organizations/{org_id}/posts/
    Create a post for either a user or an organization.
    """
    permission_classes = [IsAuthenticated]
    parser_classes = (MultiPartParser, FormParser, JSONParser)

    def post(self, request, org_id=None):
        try:
            profile_id = request.data.get('profile_id')

            if not profile_id:
                return Response(error_response("profile_id is required."), status=status.HTTP_400_BAD_REQUEST)

            profile = get_object_or_404(Profile, id=profile_id)

            user = request.user
            is_allowed = False

            # Case 1: Individual profile
            if profile.user and profile.user == user:
                is_allowed = True

            # Case 2: Organization profile
            elif profile.organization:
                org = profile.organization

                # Check if user is the org owner
                if org.user == user:
                    is_allowed = True
                # Check if user is a member of the org
                elif OrganizationMember.objects.filter(organization=org, user=user).exists():
                    is_allowed = True

            if not is_allowed:
                return Response(error_response("You are not allowed to post for this profile."), status=status.HTTP_403_FORBIDDEN)

            # Use request.data as-is — DO NOT copy!
            serializer = PostSerializer(data=request.data, context={'request': request})
            serializer.is_valid(raise_exception=True)
            post = serializer.save(profile=profile, created_by=request.user)
            handle_hashtags(post)

            # Handle media files safely
            media_files = request.FILES.getlist('media_files')
            for idx, media_file in enumerate(media_files):
                PostMedia.objects.create(
                    post=post,
                    file=media_file,
                    media_type=media_file.content_type.split('/')[0],
                    order=idx
                )

            return Response(success_response(PostSerializer(post, context={'request': request}).data), status=status.HTTP_201_CREATED)

        except ValidationError as e:
            return Response(error_response(e.detail), status=status.HTTP_400_BAD_REQUEST)
        except Http404 as e:
            return Response(error_response(str(e)), status=status.HTTP_404_NOT_FOUND)
        except Exception as e:
            return Response(error_response(str(e)), status=status.HTTP_500_INTERNAL_SERVER_ERROR)


    
    def put(self, request, post_id):
        try:
            post = get_object_or_404(Post, id=post_id)

            if post.created_by != request.user:
                return Response(error_response("You are not allowed to update this post."), status=status.HTTP_403_FORBIDDEN)

            serializer = PostSerializer(post, data=request.data, partial=True, context={'request': request})
            serializer.is_valid(raise_exception=True)
            serializer.save()
            handle_hashtags(post)

            return Response(success_response(serializer.data), status=status.HTTP_200_OK)
        except Http404 as e:
            return Response(error_response(str(e)), status=status.HTTP_404_NOT_FOUND)
        except ValidationError as e:
            return Response(error_response(e.detail), status=status.HTTP_400_BAD_REQUEST)
        except Exception as e:
            return Response(error_response(str(e)), status=status.HTTP_500_INTERNAL_SERVER_ERROR)
    
    def get(self, request, post_id):
        try:
            post = get_object_or_404(Post, id=post_id)
            serializer = PostSerializer(post, context={'request': request})
            return Response(success_response(serializer.data), status=status.HTTP_200_OK)
        except Http404 as e:
            return Response(error_response(str(e)), status=status.HTTP_404_NOT_FOUND)
        except Exception as e:
            return Response(error_response(str(e)), status=status.HTTP_500_INTERNAL_SERVER_ERROR)
    

    def delete(self, request, post_id):
        try:
            post = get_object_or_404(Post, id=post_id)

            if post.created_by != request.user:
                return Response(error_response("You are not allowed to delete this post."), status=status.HTTP_403_FORBIDDEN)

            post.delete()
            return Response(success_response("Post deleted successfully."), status=status.HTTP_204_NO_CONTENT)
        except Http404 as e:
            return Response(error_response(str(e)), status=status.HTTP_404_NOT_FOUND)
        except Exception as e:
            return Response(error_response(str(e)), status=status.HTTP_500_INTERNAL_SERVER_ERROR)


class ProfilePostListView(APIView, PaginationMixin):
    """
    GET /api/profiles/{profile_id}/posts/
    GET /api/profiles/username/{username}/posts/
    Fetch all posts created by a specific profile (with pagination).
    """
    def get(self, request, profile_id=None, username=None):
        try:
            if profile_id:
                profile = get_object_or_404(Profile, id=profile_id)
            elif username:
                profile = get_object_or_404(Profile, username=username)
            else:
                return Response(error_response("username or profile id is required"), status=status.HTTP_400_BAD_REQUEST)

            posts = Post.objects.filter(profile=profile.id).order_by('-created_at')

            # Apply pagination
            paginated_queryset = self.paginate_queryset(posts, request)
            serializer = PostSerializer(paginated_queryset, many=True, context={'request': request})

            return self.get_paginated_response(serializer.data)
        
        except Http404 as e:
            return Response(error_response(str(e)), status=status.HTTP_404_NOT_FOUND)
        except Exception as e:
            return Response(error_response(str(e)), status=status.HTTP_500_INTERNAL_SERVER_ERROR)
            

class AllPostsAPIView(APIView, PaginationMixin):
    
    def get(self, request):
        try:

            posts = Post.objects.all().order_by('-created_at')

            # Apply pagination
            paginated_queryset = self.paginate_queryset(posts, request)
            serializer = PostSerializer(paginated_queryset, many=True, context={'request': request})

            return self.get_paginated_response(serializer.data)
        
        except Http404 as e:
            return Response(error_response(str(e)), status=status.HTTP_404_NOT_FOUND)
        except Exception as e:
            return Response(error_response(str(e)), status=status.HTTP_500_INTERNAL_SERVER_ERROR)



class ProfileImageMediaListView(APIView, PaginationMixin):
    """
    GET /api/profiles/{profile_id}/media/images/
    Returns only image media files for a given profile.
    """

    def get(self, request, profile_id=None, username=None):
        try:
            if profile_id:
                profile = get_object_or_404(Profile, id=profile_id)
            elif username:
                profile = get_object_or_404(Profile, username=username)
            else:
                return Response(error_response("username or profile id is required"), status=status.HTTP_400_BAD_REQUEST)

            # Get all post IDs for this profile
            post_ids = Post.objects.filter(profile=profile).values_list('id', flat=True)

            # Filter PostMedia by those post IDs and media_type='image'
            image_media = PostMedia.objects.filter(
                post_id__in=post_ids
            ).order_by('order')

            paginated_queryset = self.paginate_queryset(image_media, request)
            serializer = ImageMediaSerializer(paginated_queryset, many=True)

            return self.get_paginated_response(serializer.data)

        except Http404 as e:
            return Response(error_response(str(e)), status=status.HTTP_404_NOT_FOUND)
        except Exception as e:
            return Response(error_response(str(e)), status=status.HTTP_500_INTERNAL_SERVER_ERROR)



class PostReactionView(APIView):
    """
    POST /api/posts/{post_id}/reactions/

    Authenticated endpoint to create or update a user's reaction to a post.
    """
    permission_classes = [IsAuthenticated]

    def post(self, request, post_id):
        try:
            post = get_object_or_404(Post, id=post_id)
            profile = get_user_profile(request.user)

            if not post.allow_reactions:
                return Response(error_response("Reactions are Disabled for this Post"),status=status.HTTP_403_FORBIDDEN)

            # Clean and validate reaction_type
            reaction_type = request.data.get("reaction_type", "").strip().lower()
            if reaction_type not in ReactionType.values:
                return Response(
                    error_response(f"Invalid reaction_type. Allowed values: {', '.join(ReactionType.values)}"),
                    status=status.HTTP_400_BAD_REQUEST
                )

            # Fetch existing reaction
            existing_reaction = post.reactions.filter(profile=profile).first()

            if existing_reaction:
                if existing_reaction.reaction_type == reaction_type:
                    # Same reaction exists — remove it (toggle off)
                    existing_reaction.delete()

                    # Update post reaction count
                    post.reaction_count = post.reactions.count()
                    post.save(update_fields=["reaction_count"])
                    return Response(success_response("Reaction removed."), status=status.HTTP_200_OK)

                # Update reaction type
                serializer = PostReactionSerializer(existing_reaction, data={"post": post.id,"profile": profile.id,"reaction_type": reaction_type}, partial=True)
                serializer.is_valid(raise_exception=True)
                serializer.save()

                return Response(success_response(serializer.data), status=status.HTTP_200_OK)

            # Create new reaction
            serializer = PostReactionSerializer(data={"post": post.id,"profile": profile.id,"reaction_type": reaction_type})
            serializer.is_valid(raise_exception=True)
            post_reaction = serializer.save()

            create_post_reaction_notification(post_reaction)

            # Optional: update reaction count on the post
            post.reaction_count = post.reactions.count()
            post.save(update_fields=["reaction_count"])

            return Response(success_response(serializer.data), status=status.HTTP_201_CREATED)

        except Http404 as e:
            return Response(error_response(str(e)), status=status.HTTP_404_NOT_FOUND)
        except ValidationError as e:
            return Response(error_response(e.detail), status=status.HTTP_400_BAD_REQUEST)
        except Exception as e:
            return Response(error_response(str(e)), status=status.HTTP_500_INTERNAL_SERVER_ERROR)
   

class PostReactionDetailView(APIView):
    """
    GET /api/post-reactions/{reaction_id}/
    DELETE /api/post-reactions/{reaction_id}/
    """
    permission_classes = [IsAuthenticated]
    
    def get_object(self, request, reaction_id):
        profile = get_user_profile(request.user)
        return get_object_or_404(PostReaction, id=reaction_id, profile=profile)

    def get(self, request, reaction_id):
        reaction = self.get_object(request, reaction_id)
        serializer = PostReactionSerializer(reaction)
        return Response(success_response(serializer.data), status=status.HTTP_200_OK)

    def delete(self, request, reaction_id):
        reaction = self.get_object(request, reaction_id)
        post = reaction.post
        reaction.delete()

        # Optional: update post.reaction_count
        post.reaction_count = post.reactions.count()
        post.save(update_fields=['reaction_count'])

        return Response(success_response("Reaction deleted."), status=status.HTTP_204_NO_CONTENT)
    
class Postreactionlist(APIView, PaginationMixin):
    """
    GET /api/posts/{post_id}/reactions/
    Fetch all reactions for a specific post with pagination.
    """
    permission_classes = [IsAuthenticated]

    def get(self, request, post_id):
        try:
            post = get_object_or_404(Post, id=post_id)
            reactions = post.reactions.all().order_by('-created_at')

            # Apply pagination
            paginated_queryset = self.paginate_queryset(reactions, request)
            serializer = PostReactionSerializer(paginated_queryset, many=True)

            return self.get_paginated_response(serializer.data)

        except Http404 as e:
            return Response(error_response(str(e)), status=status.HTTP_404_NOT_FOUND)
        except Exception as e:
            return Response(error_response(str(e)), status=status.HTTP_500_INTERNAL_SERVER_ERROR)
        
class CommentView(APIView, PaginationMixin):
    """
    GET /api/posts/{post_id}/comments/
    POST /api/posts/{post_id}/comments/
    """
    permission_classes = [IsAuthenticated]

    def get(self, request, post_id):
        try:
            post = get_object_or_404(Post, id=post_id)
            comments = post.comments.filter(parent=None).select_related('profile').order_by('-created_at')

            paginated_queryset = self.paginate_queryset(comments, request)
            serializer = CommentSerializer(paginated_queryset, many=True)

            return self.get_paginated_response(serializer.data)
        except Http404 as e:
            return Response(error_response(str(e)), status=status.HTTP_404_NOT_FOUND)
        except Exception as e:
            return Response(error_response(str(e)), status=status.HTTP_500_INTERNAL_SERVER_ERROR)

    def post(self, request, post_id):
        try:
            post = get_object_or_404(Post, id=post_id)
            profile = get_user_profile(request.user)
            if not post.allow_comments:
                return Response(error_response("Comments are disable for this Post"),status=status.HTTP_403_FORBIDDEN)
            data = request.data.copy()
            data['post'] = post.id
            data['profile'] = profile.id

            serializer = CommentSerializer(data=data)
            serializer.is_valid(raise_exception=True)
            serializer.save()

            post.comment_count = post.comments.count()
            post.save(update_fields=["comment_count"])

            return Response(success_response(serializer.data), status=status.HTTP_201_CREATED)

        except ValidationError as e:
            return Response(error_response(e.detail), status=status.HTTP_400_BAD_REQUEST)
        except Exception as e:
            return Response(error_response(str(e)), status=status.HTTP_500_INTERNAL_SERVER_ERROR)
        
class CommentLikeToggleView(APIView):
    """
    POST /api/comments/{comment_id}/like/
    Toggles like for the given comment by the current user.
    """
    permission_classes = [IsAuthenticated]

    def post(self, request, comment_id):
        try:
            comment = get_object_or_404(Comment, id=comment_id)
            profile = get_user_profile(request.user)

            like, created = CommentLike.objects.get_or_create(comment=comment, profile=profile)

            if not created:
                like.delete()
                comment.like_count = comment.likes.count()
                comment.save(update_fields=["like_count"])
                return Response(success_response("Unliked"), status=status.HTTP_200_OK)

            comment.like_count = comment.likes.count()
            comment.save(update_fields=["like_count"])
            return Response(success_response("Liked"), status=status.HTTP_201_CREATED)
        except Http404 as e:
            return Response(error_response(str(e)), status=status.HTTP_404_NOT_FOUND)
        except ValidationError as e:
            return Response(error_response(e.detail), status=status.HTTP_400_BAD_REQUEST)
        except Exception as e:
            return Response(error_response(str(e)), status=status.HTTP_500_INTERNAL_SERVER_ERROR)

class CommentDetailView(APIView):
    """
    GET /api/comments/{comment_id}/
    DELETE /api/comments/{comment_id}/
    """
    permission_classes = [IsAuthenticated]

    def get_object(self, request, comment_id):
        profile = get_user_profile(request.user)
        return get_object_or_404(Comment, id=comment_id, profile=profile)

    def get(self, request, comment_id):
        try:
            comment = self.get_object(request, comment_id)
            serializer = CommentSerializer(comment)
            return Response(success_response(serializer.data), status=status.HTTP_200_OK)
        except Http404 as e:
            return Response(error_response(str(e)), status=status.HTTP_404_NOT_FOUND)
        except Exception as e:
            return Response(error_response(str(e)), status=status.HTTP_500_INTERNAL_SERVER_ERROR)

    def delete(self, request, comment_id):
        try:
            profile= get_user_profile(request.user)
            comment = self.get_object( comment_id, profile=profile)
            post = comment.post
            comment.delete()

            post.comment_count = post.comments.count()
            post.save(update_fields=["comment_count"])

            return Response(success_response("Comment deleted."), status=status.HTTP_204_NO_CONTENT)
        except Http404 as e:
            return Response(error_response(str(e)), status=status.HTTP_404_NOT_FOUND)
        except Exception as e:
            return Response(error_response(str(e)), status=status.HTTP_500_INTERNAL_SERVER_ERROR)

class CommentReplyView(APIView):
    """
    POST /api/comments/{comment_id}/reply/
    """
    permission_classes = [IsAuthenticated]

    def post(self, request, comment_id):
        try:
            parent_comment = get_object_or_404(Comment, id=comment_id)
            post = parent_comment.post
            profile = get_user_profile(request.user)

            data = request.data.copy()
            data['post'] = post.id
            data['profile'] = profile.id
            data['parent'] = parent_comment.id

            serializer = CommentSerializer(data=data)
            serializer.is_valid(raise_exception=True)
            serializer.save()

            # Update reply count
            parent_comment.reply_count = parent_comment.replies.count()
            parent_comment.save(update_fields=['reply_count'])

            return Response(success_response(serializer.data), status=status.HTTP_201_CREATED)
        
        except Http404 as e:
            return Response(error_response(str(e)), status=status.HTTP_404_NOT_FOUND)
        except ValidationError as e:
            return Response(error_response(e.detail), status=status.HTTP_400_BAD_REQUEST)
        except Exception as e:
            return Response(error_response(str(e)), status=status.HTTP_500_INTERNAL_SERVER_ERROR)


class CommentReplyListView(APIView, PaginationMixin):
    """
    GET /api/comments/{comment_id}/replies/
    Fetch all replies for a specific comment with pagination.
    """
    permission_classes = [IsAuthenticated]

    def get(self, request, comment_id):
        try:
            parent_comment = get_object_or_404(Comment, id=comment_id)
            replies = parent_comment.replies.filter(is_approved=True).select_related('profile').order_by('-created_at')

            paginated_queryset = self.paginate_queryset(replies, request)
            serializer = CommentSerializer(paginated_queryset, many=True)

            return self.get_paginated_response(serializer.data)

        except Http404 as e:
            return Response(error_response(str(e)), status=status.HTTP_404_NOT_FOUND)
        except Exception as e:
            return Response(error_response(str(e)), status=status.HTTP_500_INTERNAL_SERVER_ERROR)
        

class TrendingPostsAPIView(APIView, PaginationMixin):
    
    def get(self, request):
        try:
            posts = Post.objects.filter(status=PostStatus.PUBLISHED)\
                .order_by('-reaction_count', '-view_count', '-comment_count','-share_count')

            paginated_queryset = self.paginate_queryset(posts, request)
            serializer = PostSerializer(paginated_queryset, many=True, context={'request': request})
            return self.get_paginated_response(serializer.data)

        except Exception as e:
            return Response(error_response(str(e)), status=status.HTTP_500_INTERNAL_SERVER_ERROR)


class FriendsPostsAPIView(APIView, PaginationMixin):
    permission_classes = [IsAuthenticated]

    def get(self, request):
        try:
            profile = get_user_profile(request.user)
            friend_profiles = profile.friends.all()
            
            posts = Post.objects.filter(profile__in=friend_profiles, status=PostStatus.PUBLISHED)\
                .order_by('-created_at')

            paginated_queryset = self.paginate_queryset(posts, request)
            serializer = PostSerializer(paginated_queryset, many=True, context={'request': request})
            return self.get_paginated_response(serializer.data)

        except Profile.DoesNotExist:
            return Response(error_response("Profile not found."), status=status.HTTP_404_NOT_FOUND)
        except Exception as e:
            return Response(error_response(str(e)), status=status.HTTP_500_INTERNAL_SERVER_ERROR)


class LatestPostsAPIView(APIView, PaginationMixin):
    
    def get(self, request):
        try:
            posts = Post.objects.filter(status=PostStatus.PUBLISHED).order_by('-created_at')
            paginated_queryset = self.paginate_queryset(posts, request)
            serializer = PostSerializer(paginated_queryset, many=True, context={'request': request})
            return self.get_paginated_response(serializer.data)

        except Exception as e:
            return Response(error_response(str(e)), status=status.HTTP_500_INTERNAL_SERVER_ERROR)


class HashtagPostsView(APIView, PaginationMixin):
    """
    GET /api/hashtags/<hashtag_name>/posts/
    Returns paginated posts under the given hashtag.
    """
    def get(self, request, hashtag_name):
        try:
            hashtag = get_object_or_404(Hashtag, name=hashtag_name.lower())
            posts = hashtag.posts.filter(status=PostStatus.PUBLISHED).order_by('-created_at')

            paginated_queryset = self.paginate_queryset(posts, request)
            serializer = PostSerializer(paginated_queryset, many=True, context={'request': request})
            return self.get_paginated_response(serializer.data)

        except Http404 as e:
            return Response(error_response(str(e)), status=status.HTTP_404_NOT_FOUND)
        except Exception as e:
            return Response(error_response(str(e)), status=status.HTTP_500_INTERNAL_SERVER_ERROR)


<<<<<<< HEAD

class PostShareView(APIView):
    """
    Post/share/posts/{post_id}

    Authenticated endpoint to share a post by a profile 
    Only one share per profile is allowed; duplicate attempts are ignored
    
    """
    permission_classes = [IsAuthenticated]

    def post(self, request, post_id):
        try: 
            post=get_object_or_404(Post,id=post_id)
            profile= get_user_profile(request.user)

            existing_share = SharePost.objects.filter(post=post, profile=profile).first()
            if existing_share:
                return Response(success_response("Post already shared. "),status=status.HTTP_201_CREATED)
            
            serializer=SharePostSerailizer(data={"post":post.id,"profile":profile.id})
            serializer.is_valid(raise_exception=True)
            serializer.save()

            post.share_count=SharePost.objects.filter(post=post).count()
            post.save(update_fields=["share_count"])

            return Response(success_response(serializer.data),status=status.HTTP_201_CREATED)
        
        except ValidationError as e:
            return Response(error_response(e.detail), status=status.HTTP_400_BAD_REQUEST)
=======
class HashtagsListView(APIView, PaginationMixin):
    """
    GET /api/hashtags-list/?search=art
    Returns a paginated list of hashtags, filtered by optional search query.
    """
    def get(self, request):
        try:
            search_query = request.query_params.get('search', '').strip()
            
            hashtags = Hashtag.objects.all()
            if search_query:
                hashtags = hashtags.filter(name__icontains=search_query)

            paginated_queryset = self.paginate_queryset(hashtags, request)
            serializer = HashtagSerializer(paginated_queryset, many=True, context={'request': request})
            return self.get_paginated_response(serializer.data)

>>>>>>> e1c2c6e7
        except Http404 as e:
            return Response(error_response(str(e)), status=status.HTTP_404_NOT_FOUND)
        except Exception as e:
            return Response(error_response(str(e)), status=status.HTTP_500_INTERNAL_SERVER_ERROR)<|MERGE_RESOLUTION|>--- conflicted
+++ resolved
@@ -31,11 +31,7 @@
     PostStatus
 )
 from post.serializers import (
-<<<<<<< HEAD
-    PostSerializer, ImageMediaSerializer,PostReactionSerializer,CommentSerializer, CommentLikeSerializer,SharePostSerailizer
-=======
-    PostSerializer, ImageMediaSerializer,PostReactionSerializer,CommentSerializer, CommentLikeSerializer, HashtagSerializer
->>>>>>> e1c2c6e7
+    PostSerializer, ImageMediaSerializer,PostReactionSerializer,CommentSerializer, CommentLikeSerializer, HashtagSerializer,SharePostSerailizer
 )
 from user.permissions import (
     HasPermission, ReadOnly, IsOrgAdminOrMember
@@ -599,7 +595,28 @@
             return Response(error_response(str(e)), status=status.HTTP_500_INTERNAL_SERVER_ERROR)
 
 
-<<<<<<< HEAD
+class HashtagsListView(APIView, PaginationMixin):
+    """
+    GET /api/hashtags-list/?search=art
+    Returns a paginated list of hashtags, filtered by optional search query.
+    """
+    def get(self, request):
+        try:
+            search_query = request.query_params.get('search', '').strip()
+            
+            hashtags = Hashtag.objects.all()
+            if search_query:
+                hashtags = hashtags.filter(name__icontains=search_query)
+
+            paginated_queryset = self.paginate_queryset(hashtags, request)
+            serializer = HashtagSerializer(paginated_queryset, many=True, context={'request': request})
+            return self.get_paginated_response(serializer.data)
+
+        except Http404 as e:
+            return Response(error_response(str(e)), status=status.HTTP_404_NOT_FOUND)
+        except Exception as e:
+            return Response(error_response(str(e)), status=status.HTTP_500_INTERNAL_SERVER_ERROR)
+
 
 class PostShareView(APIView):
     """
@@ -631,25 +648,6 @@
         
         except ValidationError as e:
             return Response(error_response(e.detail), status=status.HTTP_400_BAD_REQUEST)
-=======
-class HashtagsListView(APIView, PaginationMixin):
-    """
-    GET /api/hashtags-list/?search=art
-    Returns a paginated list of hashtags, filtered by optional search query.
-    """
-    def get(self, request):
-        try:
-            search_query = request.query_params.get('search', '').strip()
-            
-            hashtags = Hashtag.objects.all()
-            if search_query:
-                hashtags = hashtags.filter(name__icontains=search_query)
-
-            paginated_queryset = self.paginate_queryset(hashtags, request)
-            serializer = HashtagSerializer(paginated_queryset, many=True, context={'request': request})
-            return self.get_paginated_response(serializer.data)
-
->>>>>>> e1c2c6e7
         except Http404 as e:
             return Response(error_response(str(e)), status=status.HTTP_404_NOT_FOUND)
         except Exception as e:
