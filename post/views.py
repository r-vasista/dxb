# Django imports
from django.contrib.auth import get_user_model
from django.db import transaction
from django.core.exceptions import ObjectDoesNotExist
from django.shortcuts import get_object_or_404
from django.http import Http404
from django.conf import settings
from django.utils.dateparse import parse_datetime


# Rest Framework imports
from rest_framework.views import APIView
from rest_framework.response import Response
from rest_framework import status
from rest_framework.serializers import ValidationError
from rest_framework.parsers import MultiPartParser, FormParser, JSONParser
from rest_framework.permissions import IsAuthenticated, AllowAny

# Local imports
from core.services import success_response, error_response, get_user_profile, handle_hashtags
from core.pagination import PaginationMixin
from post.models import ReactionType
from profiles.models import (
    Profile
)
from profiles.serializers import ProfileSerializer
from post.models import (
<<<<<<< HEAD
    Post, PostMedia,PostReaction,CommentLike, Comment, Hashtag
)
from post.choices import (
    PostStatus
=======
    Post, PostMedia,PostReaction,CommentLike, Comment,PostStatus
>>>>>>> b20cb4fe
)
from post.serializers import (
    PostSerializer, ImageMediaSerializer,PostReactionSerializer,CommentSerializer, CommentLikeSerializer
)
from user.permissions import (
    HasPermission, ReadOnly, IsOrgAdminOrMember
)

User = get_user_model()

class PostView(APIView):
    """
    POST /api/posts/
    POST /api/organizations/{org_id}/posts/
    Create a post for either a user or an organization.
    """
    permission_classes = [IsAuthenticated]
    parser_classes = (MultiPartParser, FormParser, JSONParser)

    def post(self, request, org_id=None):
        try:
            profile_id = request.data.get('profile_id')

            if not profile_id:
                return Response(error_response("profile_id is required."), status=status.HTTP_400_BAD_REQUEST)

            profile = get_object_or_404(Profile, id=profile_id)

            # Use request.data as-is — DO NOT copy!
            serializer = PostSerializer(data=request.data)
            serializer.is_valid(raise_exception=True)
            post = serializer.save(profile=profile, created_by=request.user)
            handle_hashtags(post)

            # Handle media files safely
            media_files = request.FILES.getlist('media_files')
            for idx, media_file in enumerate(media_files):
                PostMedia.objects.create(
                    post=post,
                    file=media_file,
                    media_type=media_file.content_type.split('/')[0],
                    order=idx
                )

            return Response(success_response(PostSerializer(post).data), status=status.HTTP_201_CREATED)

        except ValidationError as e:
            return Response(error_response(e.detail), status=status.HTTP_400_BAD_REQUEST)
        except Http404 as e:
            return Response(error_response(str(e)), status=status.HTTP_404_NOT_FOUND)
        except Exception as e:
            return Response(error_response(str(e)), status=status.HTTP_500_INTERNAL_SERVER_ERROR)


    
    def put(self, request, post_id):
        try:
            post = get_object_or_404(Post, id=post_id)

            if post.created_by != request.user:
                return Response(error_response("You are not allowed to update this post."), status=status.HTTP_403_FORBIDDEN)

            serializer = PostSerializer(post, data=request.data, partial=True)
            serializer.is_valid(raise_exception=True)
            serializer.save()
            handle_hashtags(post)

            return Response(success_response(serializer.data), status=status.HTTP_200_OK)
        except Http404 as e:
            return Response(error_response(str(e)), status=status.HTTP_404_NOT_FOUND)
        except ValidationError as e:
            return Response(error_response(e.detail), status=status.HTTP_400_BAD_REQUEST)
        except Exception as e:
            return Response(error_response(str(e)), status=status.HTTP_500_INTERNAL_SERVER_ERROR)
    
    def get(self, request, post_id):
        try:
            post = get_object_or_404(Post, id=post_id)
            serializer = PostSerializer(post)
            return Response(success_response(serializer.data), status=status.HTTP_200_OK)
        except Http404 as e:
            return Response(error_response(str(e)), status=status.HTTP_404_NOT_FOUND)
        except Exception as e:
            return Response(error_response(str(e)), status=status.HTTP_500_INTERNAL_SERVER_ERROR)
    

    def delete(self, request, post_id):
        try:
            post = get_object_or_404(Post, id=post_id)

            if post.created_by != request.user:
                return Response(error_response("You are not allowed to delete this post."), status=status.HTTP_403_FORBIDDEN)

            post.delete()
            return Response(success_response("Post deleted successfully."), status=status.HTTP_204_NO_CONTENT)
        except Http404 as e:
            return Response(error_response(str(e)), status=status.HTTP_404_NOT_FOUND)
        except Exception as e:
            return Response(error_response(str(e)), status=status.HTTP_500_INTERNAL_SERVER_ERROR)


class ProfilePostListView(APIView, PaginationMixin):
    """
    GET /api/profiles/{profile_id}/posts/
    GET /api/profiles/username/{username}/posts/
    Fetch all posts created by a specific profile (with pagination).
    """
    def get(self, request, profile_id=None, username=None):
        try:
            if profile_id:
                profile = get_object_or_404(Profile, id=profile_id)
            elif username:
                profile = get_object_or_404(Profile, username=username)
            else:
                return Response(error_response("username or profile id is required"), status=status.HTTP_400_BAD_REQUEST)

            posts = Post.objects.filter(profile=profile.id).order_by('-created_at')

            # Apply pagination
            paginated_queryset = self.paginate_queryset(posts, request)
            serializer = PostSerializer(paginated_queryset, many=True)

            return self.get_paginated_response(serializer.data)
        
        except Http404 as e:
            return Response(error_response(str(e)), status=status.HTTP_404_NOT_FOUND)
        except Exception as e:
            return Response(error_response(str(e)), status=status.HTTP_500_INTERNAL_SERVER_ERROR)
            

class AllPostsAPIView(APIView, PaginationMixin):
    
    def get(self, request):
        try:

            posts = Post.objects.all().order_by('-created_at')

            # Apply pagination
            paginated_queryset = self.paginate_queryset(posts, request)
            serializer = PostSerializer(paginated_queryset, many=True)

            return self.get_paginated_response(serializer.data)
        
        except Http404 as e:
            return Response(error_response(str(e)), status=status.HTTP_404_NOT_FOUND)
        except Exception as e:
            return Response(error_response(str(e)), status=status.HTTP_500_INTERNAL_SERVER_ERROR)



class ProfileImageMediaListView(APIView, PaginationMixin):
    """
    GET /api/profiles/{profile_id}/media/images/
    Returns only image media files for a given profile.
    """

    def get(self, request, profile_id=None, username=None):
        try:
            if profile_id:
                profile = get_object_or_404(Profile, id=profile_id)
            elif username:
                profile = get_object_or_404(Profile, username=username)
            else:
                return Response(error_response("username or profile id is required"), status=status.HTTP_400_BAD_REQUEST)

            # Get all post IDs for this profile
            post_ids = Post.objects.filter(profile=profile).values_list('id', flat=True)

            # Filter PostMedia by those post IDs and media_type='image'
            image_media = PostMedia.objects.filter(
                post_id__in=post_ids
            ).order_by('order')

            paginated_queryset = self.paginate_queryset(image_media, request)
            serializer = ImageMediaSerializer(paginated_queryset, many=True)

            return self.get_paginated_response(serializer.data)

        except Http404 as e:
            return Response(error_response(str(e)), status=status.HTTP_404_NOT_FOUND)
        except Exception as e:
            return Response(error_response(str(e)), status=status.HTTP_500_INTERNAL_SERVER_ERROR)



class PostReactionView(APIView):
    """
    POST /api/posts/{post_id}/reactions/

    Authenticated endpoint to create or update a user's reaction to a post.
    """
    permission_classes = [IsAuthenticated]

    def post(self, request, post_id):
        try:
            post = get_object_or_404(Post, id=post_id)
            profile = get_user_profile(request.user)

            # Clean and validate reaction_type
            reaction_type = request.data.get("reaction_type", "").strip().lower()
            if reaction_type not in ReactionType.values:
                return Response(
                    error_response(f"Invalid reaction_type. Allowed values: {', '.join(ReactionType.values)}"),
                    status=status.HTTP_400_BAD_REQUEST
                )

            # Fetch existing reaction
            existing_reaction = post.reactions.filter(profile=profile).first()

            if existing_reaction:
                if existing_reaction.reaction_type == reaction_type:
                    return Response(success_response("Reaction unchanged."), status=status.HTTP_200_OK)

                # Update reaction type
                serializer = PostReactionSerializer(existing_reaction, data={"post": post.id,"profile": profile.id,"reaction_type": reaction_type}, partial=True)
                serializer.is_valid(raise_exception=True)
                serializer.save()

                return Response(success_response(serializer.data), status=status.HTTP_200_OK)

            # Create new reaction
            serializer = PostReactionSerializer(data={"post": post.id,"profile": profile.id,"reaction_type": reaction_type})
            serializer.is_valid(raise_exception=True)
            serializer.save()


            # Optional: update reaction count on the post
            post.reaction_count = post.reactions.count()
            post.save(update_fields=["reaction_count"])

            return Response(success_response(serializer.data), status=status.HTTP_201_CREATED)

        except Http404 as e:
            return Response(error_response(str(e)), status=status.HTTP_404_NOT_FOUND)
        except ValidationError as e:
            return Response(error_response(e.detail), status=status.HTTP_400_BAD_REQUEST)
        except Exception as e:
            return Response(error_response(str(e)), status=status.HTTP_500_INTERNAL_SERVER_ERROR)
   

class PostReactionDetailView(APIView):
    """
    GET /api/post-reactions/{reaction_id}/
    DELETE /api/post-reactions/{reaction_id}/
    """
    permission_classes = [IsAuthenticated]
    
    def get_object(self, request, reaction_id):
        profile = get_user_profile(request.user)
        return get_object_or_404(PostReaction, id=reaction_id, profile=profile)

    def get(self, request, reaction_id):
        reaction = self.get_object(request, reaction_id)
        serializer = PostReactionSerializer(reaction)
        return Response(success_response(serializer.data), status=status.HTTP_200_OK)

    def delete(self, request, reaction_id):
        reaction = self.get_object(request, reaction_id)
        post = reaction.post
        reaction.delete()

        # Optional: update post.reaction_count
        post.reaction_count = post.reactions.count()
        post.save(update_fields=['reaction_count'])

        return Response(success_response("Reaction deleted."), status=status.HTTP_204_NO_CONTENT)
    
class Postreactionlist(APIView, PaginationMixin):
    """
    GET /api/posts/{post_id}/reactions/
    Fetch all reactions for a specific post with pagination.
    """
    permission_classes = [IsAuthenticated]

    def get(self, request, post_id):
        try:
            post = get_object_or_404(Post, id=post_id)
            reactions = post.reactions.all().order_by('-created_at')

            # Apply pagination
            paginated_queryset = self.paginate_queryset(reactions, request)
            serializer = PostReactionSerializer(paginated_queryset, many=True)

            return self.get_paginated_response(serializer.data)

        except Http404 as e:
            return Response(error_response(str(e)), status=status.HTTP_404_NOT_FOUND)
        except Exception as e:
            return Response(error_response(str(e)), status=status.HTTP_500_INTERNAL_SERVER_ERROR)
        
class CommentView(APIView, PaginationMixin):
    """
    GET /api/posts/{post_id}/comments/
    POST /api/posts/{post_id}/comments/
    """
    permission_classes = [IsAuthenticated]

    def get(self, request, post_id):
        try:
            post = get_object_or_404(Post, id=post_id)
            comments = post.comments.filter(parent=None).select_related('profile').order_by('-created_at')

            paginated_queryset = self.paginate_queryset(comments, request)
            serializer = CommentSerializer(paginated_queryset, many=True)

            return self.get_paginated_response(serializer.data)
        except Http404 as e:
            return Response(error_response(str(e)), status=status.HTTP_404_NOT_FOUND)
        except Exception as e:
            return Response(error_response(str(e)), status=status.HTTP_500_INTERNAL_SERVER_ERROR)

    def post(self, request, post_id):
        try:
            post = get_object_or_404(Post, id=post_id)
            profile = get_user_profile(request.user)

            data = request.data.copy()
            data['post'] = post.id
            data['profile'] = profile.id

            serializer = CommentSerializer(data=data)
            serializer.is_valid(raise_exception=True)
            serializer.save()

            post.comment_count = post.comments.count()
            post.save(update_fields=["comment_count"])

            return Response(success_response(serializer.data), status=status.HTTP_201_CREATED)

        except ValidationError as e:
            return Response(error_response(e.detail), status=status.HTTP_400_BAD_REQUEST)
        except Exception as e:
            return Response(error_response(str(e)), status=status.HTTP_500_INTERNAL_SERVER_ERROR)
        
class CommentLikeToggleView(APIView):
    """
    POST /api/comments/{comment_id}/like/
    Toggles like for the given comment by the current user.
    """
    permission_classes = [IsAuthenticated]

    def post(self, request, comment_id):
        try:
            comment = get_object_or_404(Comment, id=comment_id)
            profile = get_user_profile(request.user)

            like, created = CommentLike.objects.get_or_create(comment=comment, profile=profile)

            if not created:
                like.delete()
                comment.like_count = comment.likes.count()
                comment.save(update_fields=["like_count"])
                return Response(success_response("Unliked"), status=status.HTTP_200_OK)

            comment.like_count = comment.likes.count()
            comment.save(update_fields=["like_count"])
            return Response(success_response("Liked"), status=status.HTTP_201_CREATED)

        except Exception as e:
            return Response(error_response(str(e)), status=status.HTTP_500_INTERNAL_SERVER_ERROR)

class CommentDetailView(APIView):
    """
    GET /api/comments/{comment_id}/
    DELETE /api/comments/{comment_id}/
    """
    permission_classes = [IsAuthenticated]

    def get_object(self, request, comment_id):
        profile = get_user_profile(request.user)
        return get_object_or_404(Comment, id=comment_id, profile=profile)

    def get(self, request, comment_id):
        comment = self.get_object(request, comment_id)
        serializer = CommentSerializer(comment)
        return Response(success_response(serializer.data), status=status.HTTP_200_OK)

    def delete(self, request, comment_id):
        profile= get_user_profile(request.user)
        comment = self.get_object( comment_id, profile=profile)
        post = comment.post
        comment.delete()

        post.comment_count = post.comments.count()
        post.save(update_fields=["comment_count"])

        return Response(success_response("Comment deleted."), status=status.HTTP_204_NO_CONTENT)

class CommentReplyView(APIView):
    """
    POST /api/comments/{comment_id}/reply/
    """
    permission_classes = [IsAuthenticated]

    def post(self, request, comment_id):
        try:
            parent_comment = get_object_or_404(Comment, id=comment_id)
            post = parent_comment.post
            profile = get_user_profile(request.user)

            data = request.data.copy()
            data['post'] = post.id
            data['profile'] = profile.id
            data['parent'] = parent_comment.id

            serializer = CommentSerializer(data=data)
            serializer.is_valid(raise_exception=True)
            serializer.save()

            # Update reply count
            parent_comment.reply_count = parent_comment.replies.count()
            parent_comment.save(update_fields=['reply_count'])

            return Response(success_response(serializer.data), status=status.HTTP_201_CREATED)

        except ValidationError as e:
            return Response(error_response(e.detail), status=status.HTTP_400_BAD_REQUEST)
        except Exception as e:
            return Response(error_response(str(e)), status=status.HTTP_500_INTERNAL_SERVER_ERROR)


class CommentReplyListView(APIView, PaginationMixin):
    """
    GET /api/comments/{comment_id}/replies/
    Fetch all replies for a specific comment with pagination.
    """
    permission_classes = [IsAuthenticated]

    def get(self, request, comment_id):
        try:
            parent_comment = get_object_or_404(Comment, id=comment_id)
            replies = parent_comment.replies.filter(is_approved=True).select_related('profile').order_by('-created_at')

            paginated_queryset = self.paginate_queryset(replies, request)
            serializer = CommentSerializer(paginated_queryset, many=True)

            return self.get_paginated_response(serializer.data)

        except Http404 as e:
            return Response(error_response(str(e)), status=status.HTTP_404_NOT_FOUND)
        except Exception as e:
            return Response(error_response(str(e)), status=status.HTTP_500_INTERNAL_SERVER_ERROR)
        
<<<<<<< HEAD

class HashtagPostsView(APIView):
    def get(self, request, hashtag_name):
        hashtag = get_object_or_404(Hashtag, name=hashtag_name.lower())
        posts = hashtag.posts.filter(status=PostStatus.PUBLISHED)
        serializer = PostSerializer(posts, many=True)
        return Response(success_response(serializer.data), status=status.HTTP_200_OK)
=======
class TrendingPostsAPIView(APIView, PaginationMixin):
    
    def get(self, request):
        try:
            posts = Post.objects.filter(status=PostStatus.PUBLISHED)\
                .order_by('-reaction_count', '-view_count', '-comment_count')

            paginated_queryset = self.paginate_queryset(posts, request)
            serializer = PostSerializer(paginated_queryset, many=True)
            return self.get_paginated_response(serializer.data)

        except Exception as e:
            return Response(error_response(str(e)), status=status.HTTP_500_INTERNAL_SERVER_ERROR)

class FriendsPostsAPIView(APIView, PaginationMixin):
    permission_classes = [IsAuthenticated]

    def get(self, request):
        try:
            profile = get_user_profile(request.user)
            friend_profiles = profile.friends.all()
            
            posts = Post.objects.filter(profile__in=friend_profiles, status=PostStatus.PUBLISHED)\
                .order_by('-created_at')

            paginated_queryset = self.paginate_queryset(posts, request)
            serializer = PostSerializer(paginated_queryset, many=True)
            return self.get_paginated_response(serializer.data)

        except Profile.DoesNotExist:
            return Response(error_response("Profile not found."), status=status.HTTP_404_NOT_FOUND)
        except Exception as e:
            return Response(error_response(str(e)), status=status.HTTP_500_INTERNAL_SERVER_ERROR)



class LatestPostsAPIView(APIView, PaginationMixin):
    
    def get(self, request):
        try:
            posts = Post.objects.filter(status=PostStatus.PUBLISHED).order_by('-created_at')
            paginated_queryset = self.paginate_queryset(posts, request)
            serializer = PostSerializer(paginated_queryset, many=True)
            return self.get_paginated_response(serializer.data)

        except Exception as e:
            return Response(error_response(str(e)), status=status.HTTP_500_INTERNAL_SERVER_ERROR)

>>>>>>> b20cb4fe
<|MERGE_RESOLUTION|>--- conflicted
+++ resolved
@@ -25,14 +25,10 @@
 )
 from profiles.serializers import ProfileSerializer
 from post.models import (
-<<<<<<< HEAD
-    Post, PostMedia,PostReaction,CommentLike, Comment, Hashtag
+    Post, PostMedia,PostReaction,CommentLike, Comment, PostStatus, Hashtag
 )
 from post.choices import (
     PostStatus
-=======
-    Post, PostMedia,PostReaction,CommentLike, Comment,PostStatus
->>>>>>> b20cb4fe
 )
 from post.serializers import (
     PostSerializer, ImageMediaSerializer,PostReactionSerializer,CommentSerializer, CommentLikeSerializer
@@ -476,61 +472,58 @@
         except Exception as e:
             return Response(error_response(str(e)), status=status.HTTP_500_INTERNAL_SERVER_ERROR)
         
-<<<<<<< HEAD
+class TrendingPostsAPIView(APIView, PaginationMixin):
+    
+    def get(self, request):
+        try:
+            posts = Post.objects.filter(status=PostStatus.PUBLISHED)\
+                .order_by('-reaction_count', '-view_count', '-comment_count')
+
+            paginated_queryset = self.paginate_queryset(posts, request)
+            serializer = PostSerializer(paginated_queryset, many=True)
+            return self.get_paginated_response(serializer.data)
+
+        except Exception as e:
+            return Response(error_response(str(e)), status=status.HTTP_500_INTERNAL_SERVER_ERROR)
+
+class FriendsPostsAPIView(APIView, PaginationMixin):
+    permission_classes = [IsAuthenticated]
+
+    def get(self, request):
+        try:
+            profile = get_user_profile(request.user)
+            friend_profiles = profile.friends.all()
+            
+            posts = Post.objects.filter(profile__in=friend_profiles, status=PostStatus.PUBLISHED)\
+                .order_by('-created_at')
+
+            paginated_queryset = self.paginate_queryset(posts, request)
+            serializer = PostSerializer(paginated_queryset, many=True)
+            return self.get_paginated_response(serializer.data)
+
+        except Profile.DoesNotExist:
+            return Response(error_response("Profile not found."), status=status.HTTP_404_NOT_FOUND)
+        except Exception as e:
+            return Response(error_response(str(e)), status=status.HTTP_500_INTERNAL_SERVER_ERROR)
+
+
+
+class LatestPostsAPIView(APIView, PaginationMixin):
+    
+    def get(self, request):
+        try:
+            posts = Post.objects.filter(status=PostStatus.PUBLISHED).order_by('-created_at')
+            paginated_queryset = self.paginate_queryset(posts, request)
+            serializer = PostSerializer(paginated_queryset, many=True)
+            return self.get_paginated_response(serializer.data)
+
+        except Exception as e:
+            return Response(error_response(str(e)), status=status.HTTP_500_INTERNAL_SERVER_ERROR)
+
 
 class HashtagPostsView(APIView):
     def get(self, request, hashtag_name):
         hashtag = get_object_or_404(Hashtag, name=hashtag_name.lower())
         posts = hashtag.posts.filter(status=PostStatus.PUBLISHED)
         serializer = PostSerializer(posts, many=True)
-        return Response(success_response(serializer.data), status=status.HTTP_200_OK)
-=======
-class TrendingPostsAPIView(APIView, PaginationMixin):
-    
-    def get(self, request):
-        try:
-            posts = Post.objects.filter(status=PostStatus.PUBLISHED)\
-                .order_by('-reaction_count', '-view_count', '-comment_count')
-
-            paginated_queryset = self.paginate_queryset(posts, request)
-            serializer = PostSerializer(paginated_queryset, many=True)
-            return self.get_paginated_response(serializer.data)
-
-        except Exception as e:
-            return Response(error_response(str(e)), status=status.HTTP_500_INTERNAL_SERVER_ERROR)
-
-class FriendsPostsAPIView(APIView, PaginationMixin):
-    permission_classes = [IsAuthenticated]
-
-    def get(self, request):
-        try:
-            profile = get_user_profile(request.user)
-            friend_profiles = profile.friends.all()
-            
-            posts = Post.objects.filter(profile__in=friend_profiles, status=PostStatus.PUBLISHED)\
-                .order_by('-created_at')
-
-            paginated_queryset = self.paginate_queryset(posts, request)
-            serializer = PostSerializer(paginated_queryset, many=True)
-            return self.get_paginated_response(serializer.data)
-
-        except Profile.DoesNotExist:
-            return Response(error_response("Profile not found."), status=status.HTTP_404_NOT_FOUND)
-        except Exception as e:
-            return Response(error_response(str(e)), status=status.HTTP_500_INTERNAL_SERVER_ERROR)
-
-
-
-class LatestPostsAPIView(APIView, PaginationMixin):
-    
-    def get(self, request):
-        try:
-            posts = Post.objects.filter(status=PostStatus.PUBLISHED).order_by('-created_at')
-            paginated_queryset = self.paginate_queryset(posts, request)
-            serializer = PostSerializer(paginated_queryset, many=True)
-            return self.get_paginated_response(serializer.data)
-
-        except Exception as e:
-            return Response(error_response(str(e)), status=status.HTTP_500_INTERNAL_SERVER_ERROR)
-
->>>>>>> b20cb4fe
+        return Response(success_response(serializer.data), status=status.HTTP_200_OK)