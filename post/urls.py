from django.urls import path
from post.views import (
    PostView, ProfilePostListView, AllPostsAPIView, ProfileImageMediaListView, PostReactionView, Postreactionlist,PostReactionDetailView,
    CommentView, CommentLikeToggleView, CommentDetailView,CommentReplyListView,CommentReplyView,LatestPostsAPIView,FriendsPostsAPIView, TrendingPostsAPIView,
<<<<<<< HEAD
    HashtagPostsView,PostShareView
=======
    HashtagPostsView, HashtagsListView
>>>>>>> e1c2c6e7
    )


urlpatterns = [
    path('post/', PostView.as_view(), name='post'),
    path('post/<int:post_id>/', PostView.as_view(), name='post'),
    path('profile-posts/username/<str:username>/', ProfilePostListView.as_view(), name='profile-post-username'),
    path('profile-posts/profile-id/<str:profile_id>/', ProfilePostListView.as_view(), name='profile-post-profile_id'),
    path('all-posts/', AllPostsAPIView.as_view(), name='all-post'),
    path('profile-images/username/<str:username>/', ProfileImageMediaListView.as_view(), name='profile-images-username'),
    path('profile-images/profile-id/<str:profile_id>/', ProfileImageMediaListView.as_view(), name='profile-images-profile_id'),


    path('reactions/<int:post_id>/', PostReactionView.as_view(), name='post-reaction'),
    path('posts/<int:post_id>/reactions/', Postreactionlist.as_view(), name='post-reaction-list-by-post'),
    path('post-reactions/<int:reaction_id>/', PostReactionDetailView.as_view(), name='post-reaction-detail'),


    path('posts-comments/<int:post_id>/', CommentView.as_view(), name='post-comments'),
    path('comments-like/<int:comment_id>/', CommentLikeToggleView.as_view(), name='comment-like-toggle'),
    path('comment/<int:comment_id>/', CommentDetailView.as_view(), name='comment-detail'),
    path('comment/replies/<int:comment_id>/', CommentReplyListView.as_view(), name='comment-replies'),
    path('comment/reply/<int:comment_id>/', CommentReplyView.as_view(), name='comment-reply'),


    path('posts/latest/', LatestPostsAPIView.as_view(), name='latest-posts'),
    path('posts/trending/', TrendingPostsAPIView.as_view(), name='trending-posts'),
    path('posts/friends/', FriendsPostsAPIView.as_view(), name='friends-posts'),
    path('posts/hashtags/<str:hashtag_name>/', HashtagPostsView.as_view(), name='posts-hashtag'),
    path('hashtags-list/', HashtagsListView.as_view(), name='hashtags-list'),

    path('share/posts/<int:post_id>/',PostShareView.as_view(),name='post-share'),
]<|MERGE_RESOLUTION|>--- conflicted
+++ resolved
@@ -2,11 +2,7 @@
 from post.views import (
     PostView, ProfilePostListView, AllPostsAPIView, ProfileImageMediaListView, PostReactionView, Postreactionlist,PostReactionDetailView,
     CommentView, CommentLikeToggleView, CommentDetailView,CommentReplyListView,CommentReplyView,LatestPostsAPIView,FriendsPostsAPIView, TrendingPostsAPIView,
-<<<<<<< HEAD
-    HashtagPostsView,PostShareView
-=======
-    HashtagPostsView, HashtagsListView
->>>>>>> e1c2c6e7
+    HashtagPostsView, HashtagsListView,PostShareView
     )
 
 
